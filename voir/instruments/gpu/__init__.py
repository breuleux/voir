import glob
import os
import traceback

from ...errors import NotAvailable
from ...tools import instrument_definition
from ..utils import Monitor as Monitor2


def find_monitors():
    """Look for device monitor implementation (AMD or ROCm)"""
    backends = {}
    base = __file__
    base_module = "voir.instruments.gpu"
    module_path = os.path.dirname(os.path.abspath(base))
    pattern = os.path.join(module_path, "[A-Za-z]*")

    for module_path in glob.glob(pattern, recursive=False):
        module_file = module_path.split(os.sep)[-1]

        if module_file == "__init__.py":
            continue

        module_name = module_file.split(".py")[0]

        try:
            module = __import__(".".join([base_module, module_name]), fromlist=[""])
        except ImportError:
            print(traceback.format_exc())
            continue

        backends[module_name] = module

    return backends


BACKENDS = find_monitors()
DEVICESMI = None


def get_backends():
    global BACKENDS
    return BACKENDS.keys()


def _is_backend_available(backend):
    try:
        smi = backend.DeviceSMI()

        if len(smi.get_gpus_info()) > 0:
            return True

    except NotAvailable:
        return False


def deduce_backend():
    suitable = []
    for k, backend in BACKENDS.items():
        if backend.is_installed() and _is_backend_available(backend):
            suitable.append(k)

    if len(suitable) > 1:
        options = ", ".join(get_backends())
        raise Exception(
            f"Milabench found multiple vendors ({suitable}) and does not "
            f"know which kind to use. Please set $MILABENCH_GPU_ARCH to one of {options}."
        )

    elif len(suitable) == 0:
        return "cpu"

    return suitable[0]


def select_backend(arch=None):
    global DEVICESMI

    if DEVICESMI is not None:
        if DEVICESMI.arch == arch:
            return DEVICESMI
        DEVICESMI.close()
        DEVICESMI = None

    if arch is None:
        arch = deduce_backend()

    backend = BACKENDS.get(arch)
<<<<<<< HEAD

    if backend is not None and backend.is_installed():
        DEVICESMI = backend.DeviceSMI()
    else:
        raise NotAvailable(f"{arch} is not installed")

    return DEVICESMI


def _visible_devices(smi):
    visible = smi.visible_devices
=======

    if backend is not None and backend.is_installed():
        DEVICESMI = backend.DeviceSMI()
    else:
        raise NotAvailable(f"{arch} is not installed")

    return DEVICESMI
>>>>>>> d7f40961

    if visible:
        ours = visible.split(",")
    else:
        ours = [str(x) for x in range(100)]

<<<<<<< HEAD
    return ours


def gpu_info(smi, visible=True):
    selection = None
=======
def gpu_info(smi):
    return {
        "arch": smi.arch,
        "gpus": smi.get_gpus_info(),
    }


def get_gpu_info(arch=None):
    return gpu_info(select_backend(arch))
>>>>>>> d7f40961

    # Make sure to only show the visible devices
    if visible:
        selection = _visible_devices(smi)

<<<<<<< HEAD
    return {
        "arch": smi.arch,
        "gpus": smi.get_gpus_info(selection),
    }


def get_gpu_info(arch=None, visible=True):
    return gpu_info(select_backend(arch), visible)
=======
def _visible_devices(smi):
    visible = smi.visible_devices

    if visible:
        ours = visible.split(",")
    else:
        ours = [str(x) for x in range(100)]

    return ours
>>>>>>> d7f40961


@instrument_definition
def gpu_monitor(ov, poll_interval=10, arch=None):
    yield ov.phases.load_script

    smi = select_backend(arch)
    ours = _visible_devices(smi)

    def monitor():
        data = {
            gpu["device"]: {
                "memory": [
                    gpu["memory"]["used"],
                    gpu["memory"]["total"],
                ],
                "load": gpu["utilization"]["compute"],
                "temperature": gpu["temperature"],
            }
            for gpu in smi.get_gpus_info().values()
            if str(gpu["device"]) in ours
        }
        ov.give(task="main", gpudata=data)

    monitor_thread = Monitor2(poll_interval, monitor)
    monitor_thread.start()
    try:
        yield ov.phases.run_script
    finally:
        monitor_thread.stop()
        monitor()<|MERGE_RESOLUTION|>--- conflicted
+++ resolved
@@ -86,7 +86,6 @@
         arch = deduce_backend()
 
     backend = BACKENDS.get(arch)
-<<<<<<< HEAD
 
     if backend is not None and backend.is_installed():
         DEVICESMI = backend.DeviceSMI()
@@ -96,46 +95,13 @@
     return DEVICESMI
 
 
-def _visible_devices(smi):
-    visible = smi.visible_devices
-=======
-
-    if backend is not None and backend.is_installed():
-        DEVICESMI = backend.DeviceSMI()
-    else:
-        raise NotAvailable(f"{arch} is not installed")
-
-    return DEVICESMI
->>>>>>> d7f40961
-
-    if visible:
-        ours = visible.split(",")
-    else:
-        ours = [str(x) for x in range(100)]
-
-<<<<<<< HEAD
-    return ours
-
-
 def gpu_info(smi, visible=True):
     selection = None
-=======
-def gpu_info(smi):
-    return {
-        "arch": smi.arch,
-        "gpus": smi.get_gpus_info(),
-    }
-
-
-def get_gpu_info(arch=None):
-    return gpu_info(select_backend(arch))
->>>>>>> d7f40961
 
     # Make sure to only show the visible devices
     if visible:
         selection = _visible_devices(smi)
 
-<<<<<<< HEAD
     return {
         "arch": smi.arch,
         "gpus": smi.get_gpus_info(selection),
@@ -144,7 +110,8 @@
 
 def get_gpu_info(arch=None, visible=True):
     return gpu_info(select_backend(arch), visible)
-=======
+
+
 def _visible_devices(smi):
     visible = smi.visible_devices
 
@@ -154,7 +121,6 @@
         ours = [str(x) for x in range(100)]
 
     return ours
->>>>>>> d7f40961
 
 
 @instrument_definition
