import os

from ...errors import NotAvailable

IMPORT_ERROR = None
try:
    from pynvml import nvmlInit
    from pynvml.nvml import (
        NVMLError_DriverNotLoaded,
        NVMLError_LibraryNotFound,
    )
    from pynvml.smi import nvidia_smi
except ImportError as err:
    IMPORT_ERROR = err


def fix_num(n):
    if n == "N/A":
        n = None
    return n


def parse_gpu(gpu, gid):
    mem = gpu["fb_memory_usage"]
    used = fix_num(mem["used"])
    total = fix_num(mem["total"])
    compute = fix_num(gpu["utilization"]["gpu_util"])
    if compute:
        compute /= 100
    return {
        "device": gid,
        "product": gpu["product_name"],
        "memory": {
            "used": used,
            "total": total,
        },
        "utilization": {
            "compute": compute,
            "memory": total and used and (used / total),
        },
        "temperature": fix_num(gpu["temperature"]["gpu_temp"]),
        "power": fix_num(gpu["power_readings"]["power_draw"]),
        "selection_variable": "CUDA_VISIBLE_DEVICES",
    }


def is_installed():
    return IMPORT_ERROR is None


class DeviceSMI:
    def __init__(self) -> None:
        if IMPORT_ERROR is not None:
            raise IMPORT_ERROR

        try:
            nvmlInit()
            self.nvsmi = nvidia_smi.getInstance()
        except NVMLError_LibraryNotFound as err:
            raise NotAvailable() from err

        except NVMLError_DriverNotLoaded as err:
            raise NotAvailable() from err

    @property
    def arch(self):
        return "cuda"

    @property
<<<<<<< HEAD
    def visible_devices():
        return os.environ.get("CUDA_VISIBLE_DEVICES", None)

    def get_gpus_info(self, selection=None):
=======
    def visible_devices(self):
        return os.environ.get("CUDA_VISIBLE_DEVICES", None)

    def get_gpus_info(self):
>>>>>>> d7f40961
        to_query = [
            "uuid",  # Globally unique immutable alphanumeric identifier of the GPU
            "index",  # Zero based index of the GPU. Can change at each boot.
            "gpu_name",  # Official Product name
            "memory.free",
            "memory.used",
            "memory.total",
            "temperature.gpu",
            "utilization.gpu",
            "utilization.memory",
            "power.draw",
        ]
        results = self.nvsmi.DeviceQuery(",".join(to_query))

        if not results or "gpu" not in results:
            return {}

        gpus = results["gpu"]
        if not isinstance(gpus, list):
            gpus = [gpus]

        # To support MIG we start using UUID instead of indexes
        # Nevertheless indexes are usefull to quickly select specific GPUs
        # so we support selecting GPUs using both
        results = dict()
        for g in gpus:
            i = gpus["index"]
            uuid = gpus["uuid"]

            if selection and (i in selection or uuid in selection):
                results[uuid] = parse_gpu(g, uuid)

        return results

    def close(self):
        pass<|MERGE_RESOLUTION|>--- conflicted
+++ resolved
@@ -67,17 +67,10 @@
         return "cuda"
 
     @property
-<<<<<<< HEAD
-    def visible_devices():
+    def visible_devices(self):
         return os.environ.get("CUDA_VISIBLE_DEVICES", None)
 
     def get_gpus_info(self, selection=None):
-=======
-    def visible_devices(self):
-        return os.environ.get("CUDA_VISIBLE_DEVICES", None)
-
-    def get_gpus_info(self):
->>>>>>> d7f40961
         to_query = [
             "uuid",  # Globally unique immutable alphanumeric identifier of the GPU
             "index",  # Zero based index of the GPU. Can change at each boot.
@@ -100,15 +93,17 @@
             gpus = [gpus]
 
         # To support MIG we start using UUID instead of indexes
-        # Nevertheless indexes are usefull to quickly select specific GPUs
+        # Nevertheless indexes are useful to quickly select specific GPUs
         # so we support selecting GPUs using both
         results = dict()
         for g in gpus:
-            i = gpus["index"]
-            uuid = gpus["uuid"]
+            i = g["minor_number"]
+            uuid = g["uuid"]
 
-            if selection and (i in selection or uuid in selection):
-                results[uuid] = parse_gpu(g, uuid)
+            if (selection is None) or (
+                selection and (i in selection or uuid in selection)
+            ):
+                results[uuid] = parse_gpu(g, i)
 
         return results
 
